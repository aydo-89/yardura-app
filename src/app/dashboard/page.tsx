import { safeGetServerSession } from '@/lib/auth';
import { authOptions } from '@/lib/auth';
import { prisma } from '@/lib/prisma';
import { redirect } from 'next/navigation';
<<<<<<< HEAD
import DashboardClient from '@/components/DashboardClientNew';
=======
import DashboardClientNew from '@/components/DashboardClientNew';
>>>>>>> cb3d6a07

export default async function DashboardPage() {
  const session = (await safeGetServerSession(authOptions as any)) as {
    user?: { id?: string; email?: string };
  } | null;

  const userId = session?.user?.id;
  if (!userId) {
    redirect('/signin');
  }

  const user = await prisma.user.findUnique({
    where: { id: userId },
    include: {
      dogs: true,
      serviceVisits: {
        orderBy: { scheduledDate: 'desc' },
        take: 5,
      },
      dataReadings: {
        orderBy: { timestamp: 'desc' },
        take: 20,
      },
    },
  });

  if (!user) {
    redirect('/signin');
  }

  // Prepare serializable props for client component
  type DogRecord = {
    id: string;
    name: string;
    breed: string | null;
    age: number | null;
    weight: number | null;
  };
  type ServiceVisitRecord = {
    id: string;
    scheduledDate: Date;
    status: string;
    serviceType: string;
    yardSize: string;
  };
  type DataReadingRecord = {
    id: string;
    timestamp: Date;
    weight: number | null;
    volume: number | null;
    color: string | null;
    consistency: string | null;
  };

<<<<<<< HEAD
  const avgHealthScore = user.dataReadings.filter((d) => d.consistency).length > 0 ? 85 : 0;
  const recentVisits = user.serviceVisits.slice(0, 3);
  const totalSamples = user.dataReadings.length;
  const ecoImpact = totalWaste * 0.00220462 * 0.8;

  return (
    <DashboardClient
      user={user}
      totalWaste={totalWaste}
      avgHealthScore={avgHealthScore}
      recentVisits={recentVisits}
      totalSamples={totalSamples}
      ecoImpact={ecoImpact}
    />
=======
  const clientUser = {
    id: user.id,
    name: user.name,
    email: user.email,
    phone: user.phone,
    address: user.address,
    city: user.city,
    zipCode: user.zipCode,
  } as const;

  const clientDogs = user.dogs.map((d: DogRecord) => ({
    id: d.id,
    name: d.name,
    breed: d.breed,
    age: d.age,
    weight: d.weight,
  }));

  const clientServiceVisits = user.serviceVisits.map((v: ServiceVisitRecord) => ({
    id: v.id,
    scheduledDate: v.scheduledDate.toISOString(),
    status: v.status,
    serviceType: v.serviceType,
    yardSize: v.yardSize,
  }));

  const clientDataReadings = user.dataReadings.map((r: DataReadingRecord) => ({
    id: r.id,
    timestamp: r.timestamp.toISOString(),
    weight: r.weight,
    volume: r.volume,
    color: r.color,
    consistency: r.consistency,
  }));

  return (
    <div className="min-h-screen bg-gradient-to-b from-brand-50 to-white">
      <div className="container py-8">
        <DashboardClientNew
          user={clientUser}
          dogs={clientDogs}
          serviceVisits={clientServiceVisits}
          dataReadings={clientDataReadings}
        />
      </div>
    </div>
>>>>>>> cb3d6a07
  );
}<|MERGE_RESOLUTION|>--- conflicted
+++ resolved
@@ -2,11 +2,7 @@
 import { authOptions } from '@/lib/auth';
 import { prisma } from '@/lib/prisma';
 import { redirect } from 'next/navigation';
-<<<<<<< HEAD
-import DashboardClient from '@/components/DashboardClientNew';
-=======
 import DashboardClientNew from '@/components/DashboardClientNew';
->>>>>>> cb3d6a07
 
 export default async function DashboardPage() {
   const session = (await safeGetServerSession(authOptions as any)) as {
@@ -61,22 +57,6 @@
     consistency: string | null;
   };
 
-<<<<<<< HEAD
-  const avgHealthScore = user.dataReadings.filter((d) => d.consistency).length > 0 ? 85 : 0;
-  const recentVisits = user.serviceVisits.slice(0, 3);
-  const totalSamples = user.dataReadings.length;
-  const ecoImpact = totalWaste * 0.00220462 * 0.8;
-
-  return (
-    <DashboardClient
-      user={user}
-      totalWaste={totalWaste}
-      avgHealthScore={avgHealthScore}
-      recentVisits={recentVisits}
-      totalSamples={totalSamples}
-      ecoImpact={ecoImpact}
-    />
-=======
   const clientUser = {
     id: user.id,
     name: user.name,
@@ -123,6 +103,5 @@
         />
       </div>
     </div>
->>>>>>> cb3d6a07
   );
 }